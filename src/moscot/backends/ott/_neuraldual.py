from types import MappingProxyType
<<<<<<< HEAD
from typing import Any, Dict, List, Tuple, Literal, Callable, Iterable, Union
=======
from typing import Any, Dict, List, Tuple, Literal, Callable, Iterable, Optional
>>>>>>> b8287525
from collections import defaultdict

from flax.core import freeze
from tqdm.auto import tqdm
from flax.core.scope import FrozenVariableDict
from flax.training.train_state import TrainState
import optax

from ott.geometry import costs
from ott.geometry.pointcloud import PointCloud
from ott.tools.sinkhorn_divergence import sinkhorn_divergence
from ott.problems.linear.potentials import DualPotentials
import jax
import numpy as np
import jax.numpy as jnp

from moscot._types import ArrayLike
from moscot._logging import logger
from moscot.backends.ott._icnn import ICNN
from moscot.backends.ott._utils import RunningAverageMeter, _compute_sinkhorn_divergence
from moscot.backends.ott._jax_data import JaxSampler

Train_t = Dict[str, Dict[str, List[float]]]


class NeuralDualSolver:
    """Solver of the ICNN-based Kantorovich dual.

    Optimal transport mapping via input convex neural networks,
    Makkuva-Taghvaei-Lee-Oh, ICML'20.
    http://proceedings.mlr.press/v119/makkuva20a/makkuva20a.pdf

    Parameters
    ----------
    input_dim
        Input dimension of data (without condition)
    conditional
        Whether to use partial input convex neural networks (:cite:`bunne2022supervised`).
    batch_size
        Batch size.
    tau_a
        Unbalancedness parameter in the source distribution in the inner sampling loop.
    tau_b
        Unbalancedness parameter in the target distribution in the inner sampling loop.
    epsilon
        Entropic regularisation parameter in the inner sampling loop.
    seed
        Seed for splitting the data.
    pos_weights
        If `True` enforces non-negativity of corresponding weights of ICNNs, else only penalizes negativity.
    dim_hidden
        The length of `dim_hidden` determines the depth of the ICNNs, while the entries of the list determine
        the layer widhts.
    beta
        If `pos_weights` is not `None`, this determines the multiplicative constant of L2-penalization of
        negative weights in ICNNs.
    best_model_metric
        Which metric to use to assess model training. If `sinkhorn_forward` only the forward map is taken
        into account, while `sinkhorn` takes the mean between the forward and the inverse map.
    iterations
        Number of (outer) training steps (batches) of the training process.
    inner_iters
        Number of inner iterations for updating the convex conjugate.
    valid_freq
        Frequency at which the model is evaluated.
    log_freq
        Frequency at which training is logged.
    patience
        Number of iterations of no performance increase after which to apply early stopping.
    optimizer_f_kwargs
        Keyword arguments for the optimizer :class:`optax.adamw` for f.
    optimizer_g_kwargs
        Keyword arguments for the optimizer :class:`optax.adamw` for g.
    pretrain_iters
        Number of iterations (batches) for pretraining with the identity map.
    pretrain_scale
        Variance of Gaussian distribution used for pretraining.
    valid_sinkhorn_kwargs
        Keyword arguments for computing the discrete sinkhorn divergence for assessing model training.
        By default, the same `tau_a`, `tau_b` and `epsilon` are taken as for the inner sampling loop.
    compute_wasserstein_baseline
        Whether to compute the Sinkhorn divergence between the source and the target distribution as
        a baseline for the Wasserstein-2 distance computed with the neural solver.

    Warning
    -------
    If `compute_wasserstein_distance` is `True`, a discrete OT problem has to be solved on the validation
    dataset which scales linearly in the validation set size. If `train_size=1.0` the validation dataset size
    is the full dataset size, hence this is a source of prolonged run time or Out of Memory Error.
    """

    def __init__(
        self,
        input_dim: int,
        conditional: bool = False,
        batch_size: int = 1024,
        tau_a: float = 1.0,
        tau_b: float = 1.0,
        epsilon: float = 0.1,
        seed: int = 0,
        pos_weights: bool = False,
        dim_hidden: Iterable[int] = (64, 64, 64, 64),
        beta: float = 1.0,
        best_model_metric: Literal[
            "sinkhorn_forward", "sinkhorn"
        ] = "sinkhorn_forward",  # TODO(@MUCDK) include only backward sinkhorn
        iterations: int = 25000,  # TODO(@MUCDK): rename to max_iterations
        inner_iters: int = 10,
        valid_freq: int = 250,
        log_freq: int = 10,
        patience: int = 100,
        optimizer_f_kwargs: Dict[str, Any] = MappingProxyType({}),
        optimizer_g_kwargs: Dict[str, Any] = MappingProxyType({}),
        pretrain_iters: int = 15001,
        pretrain_scale: float = 3.0,
        valid_sinkhorn_kwargs: Dict[str, Any] = MappingProxyType({}),
        compute_wasserstein_baseline: bool = True,
    ):
        self.input_dim = input_dim
        self.conditional = conditional
        self.batch_size = batch_size
        self.tau_a = 1.0 if tau_a is None else tau_a
        self.tau_b = 1.0 if tau_b is None else tau_b
        self.epsilon = epsilon if self.tau_a != 1.0 or self.tau_b != 1.0 else None
        self.pos_weights = pos_weights
        self.beta = beta
        self.best_model_metric = best_model_metric
        self.iterations = iterations
        self.inner_iters = inner_iters
        self.valid_freq = valid_freq
        self.log_freq = log_freq
        self.patience = patience
        self.optimizer_f_kwargs = dict(optimizer_f_kwargs)
        self.optimizer_g_kwargs = dict(optimizer_g_kwargs)
        self.pretrain_iters = pretrain_iters
        self.pretrain_scale = pretrain_scale
        self.valid_sinkhorn_kwargs = dict(valid_sinkhorn_kwargs)
        self.valid_sinkhorn_kwargs.setdefault("tau_a", self.tau_a)
        self.valid_sinkhorn_kwargs.setdefault("tau_b", self.tau_b)
        self.valid_eps = self.valid_sinkhorn_kwargs.pop("epsilon", 1e-2)
        self.compute_wasserstein_baseline = compute_wasserstein_baseline
        self.key: ArrayLike = jax.random.PRNGKey(seed)

        optimizer_f = optax.adamw(
            learning_rate=self.optimizer_f_kwargs.pop("learning_rate", 1e-3),
            b1=self.optimizer_f_kwargs.pop("b1", 0.5),
            b2=self.optimizer_f_kwargs.pop("b2", 0.9),
            weight_decay=self.optimizer_f_kwargs.pop("weight_decay", 0.0),
        )
        optimizer_g = optax.adamw(
            learning_rate=self.optimizer_g_kwargs.pop("learning_rate", 1e-3),
            b1=self.optimizer_g_kwargs.pop("b1", 0.5),
            b2=self.optimizer_g_kwargs.pop("b2", 0.9),
            weight_decay=self.optimizer_g_kwargs.pop("weight_decay", 0.0),
        )
        neural_f = ICNN(
            dim_hidden=dim_hidden,
            input_dim=self.input_dim,
            conditional=conditional,
            pos_weights=pos_weights,
        )
        neural_g = ICNN(
            dim_hidden=dim_hidden,
            input_dim=self.input_dim,
            conditional=conditional,
            pos_weights=pos_weights,
        )
        # set optimizer and networks
        self.setup(neural_f, neural_g, optimizer_f, optimizer_g)

    def setup(self, neural_f: ICNN, neural_g: ICNN, optimizer_f: optax.OptState, optimizer_g: optax.OptState):
        """Initialize all components required to train the :class:`moscot.backends.ott.NeuralDual`.

        Parameters
        ----------
        neural_f
            Network to parameterize the reverse transport map.
        neural_g
            Network to parameterize the forward transport map.
        optimizer_f
            Optimizer for `neural_f`.
        optimizer_g
            Optimizer for `neural_g`.
        """
        key_f, key_g, self.key = jax.random.split(self.key, 3)

        # check setting of network architectures
        if neural_g.pos_weights != self.pos_weights or neural_f.pos_weights != self.pos_weights:
            logger.warning(
                f"Setting of ICNN and the positive weights setting of the \
                      `NeuralDualSolver` are not consistent. Proceeding with \
                      the `NeuralDualSolver` setting, with positive weigths \
                      being {self.pos_weights}."
            )
            neural_g.pos_weights = self.pos_weights
            neural_f.pos_weights = self.pos_weights

        self.state_f = neural_f.create_train_state(key_f, optimizer_f, self.input_dim)
        self.state_g = neural_g.create_train_state(key_g, optimizer_g, self.input_dim)

        self.train_step_f = self.get_train_step(to_optimize="f")
        self.train_step_g = self.get_train_step(to_optimize="g")
        self.valid_step = self.get_eval_step()

    def __call__(
        self,
        trainloader: JaxSampler,
        validloader: JaxSampler,
    ) -> Tuple[DualPotentials, Train_t]:
        """Start the training pipeline of the :class:`moscot.backends.ott.NeuralDual`.

        Parameters
        ----------
        trainloader
            Data loader for the training data.
        validloader
            Data loader for the validation data.

        Returns
        -------
        The trained model and training statistics.
        """
        pretrain_logs = {}
        if self.pretrain_iters > 0:
            pretrain_logs = self.pretrain_identity(trainloader.conditions)

        train_logs = self.train_neuraldual(trainloader, validloader)
        res = self.to_dual_potentials()
        logs = pretrain_logs | train_logs

        return (res, logs)

    def pretrain_identity(
        self, conditions: Optional[jnp.ndarray]
    ) -> Train_t:  # TODO(@lucaeyr) conditions can be `None` right?
        """Pretrain the neural networks to parameterize the identity map.

        Parameters
        ----------
        conditions
            Conditions in the case of a conditional Neural OT model, otherwise `None`.

        Returns
        -------
        Pre-training statistics.
        """

        @jax.jit
        def pretrain_loss_fn(
            params: jnp.ndarray, data: jnp.ndarray, condition: jnp.ndarray, state: TrainState
        ) -> float:
            """Loss function for the pretraining on identity."""
            grad_f_data = jax.vmap(jax.grad(lambda x: state.apply_fn({"params": params}, x, condition), argnums=0))(
                data
            )
            # loss is L2 reconstruction of the input
            loss = ((grad_f_data - data) ** 2).sum(axis=1).mean()
            return loss

        @jax.jit
        def pretrain_update(state: TrainState, key: jax.random.KeyArray) -> Tuple[jnp.ndarray, TrainState]:
            """Update function for the pretraining on identity."""
            # sample gaussian data with given scale
            x = self.pretrain_scale * jax.random.normal(key, [self.batch_size, self.input_dim])
            condition = jax.random.choice(key, conditions) if self.conditional else None  # type:ignore[arg-type]
            grad_fn = jax.value_and_grad(pretrain_loss_fn, argnums=0)
            loss, grads = grad_fn(state.params, x, condition, state)
            return loss, state.apply_gradients(grads=grads)

        pretrain_logs: Dict[str, List[float]] = {"loss": []}
        for iteration in range(self.pretrain_iters):
            key_pre, self.key = jax.random.split(self.key, 2)
            # train step for potential f directly updating the train state
            loss, self.state_f = pretrain_update(self.state_f, key_pre)
            # clip weights of f
            if not self.pos_weights:
                self.state_f = self.state_f.replace(params=self.clip_weights_icnn(self.state_f.params))
            if iteration % self.log_freq == 0:
                pretrain_logs["loss"].append(float(loss))
        # load params of f into state_g
        self.state_g = self.state_g.replace(params=self.state_f.params)
        return {"pretrain_logs": pretrain_logs}

    def train_neuraldual(
        self,
        trainloader: JaxSampler,
        validloader: JaxSampler,
    ) -> Train_t:
        """Train the model.

        Parameters
        ----------
        trainloader
            Data loader for the training data.
        validloader
            Data loader for the validation data.

        Returns
        -------
        Training statistics.
        """
        # set logging dictionaries
        train_logs: Dict[str, List[float]] = defaultdict(list)
        valid_logs: Dict[str, Union[List[float], float]] = defaultdict(list)
        average_meters: Dict[str, RunningAverageMeter] = defaultdict(RunningAverageMeter)
        valid_average_meters: Dict[str, RunningAverageMeter] = defaultdict(RunningAverageMeter)
        sink_dist: List[float] = []
        curr_patience: int = 0
        best_loss: float = jnp.inf
        best_iter_distance: float = None
        best_params_f: jnp.ndarray = None
        best_params_g: jnp.ndarray = None

        # define dict to contain source and target batch
        batch: Dict[str, jnp.ndarray] = {}
        valid_batch: Dict[Tuple[Any, Any], Dict[str, jnp.ndarray]] = {}
        for pair in trainloader.policy_pairs:
            valid_batch[pair] = {}
            valid_batch[pair]["source"], valid_batch[pair]["target"] = validloader(
                key=None, policy_pair=pair, full_dataset=True
            )
            if self.compute_wasserstein_baseline:
                if valid_batch[pair]["source"].shape[0] * valid_batch[pair]["source"].shape[1] > 25000000:
                    logger.warning(
                        "Validation Sinkhorn divergence is expensive to compute due to large size of the validation "
                        "set. Consider setting `valid_sinkhorn_divergence` to False."
                    )
                sink_dist.append(
                    _compute_sinkhorn_divergence(
                        point_cloud_1=valid_batch[pair]["source"],
                        point_cloud_2=valid_batch[pair]["target"],
                        **self.valid_sinkhorn_kwargs,
                    )
                )

        for iteration in tqdm(range(self.iterations)):
            # sample policy and condition if given in trainloader
            policy_key, target_key, self.key = jax.random.split(self.key, 3)
            policy_pair, batch["condition"] = trainloader.sample_policy_pair(policy_key)
            # sample target batch
            batch["target"] = trainloader(target_key, policy_pair, sample="target")

            if not self.is_balanced:
                # sample source batch and compute unbalanced marginals
                source_key, self.key = jax.random.split(self.key, 2)
                curr_source = trainloader(source_key, policy_pair, sample="source")
                marginals_source, marginals_target = trainloader.compute_unbalanced_marginals(
                    curr_source, batch["target"]
                )

            for _ in range(self.inner_iters):
                source_key, self.key = jax.random.split(self.key, 2)

                if self.is_balanced:
                    # sample source batch
                    batch["source"] = trainloader(source_key, policy_pair, sample="source")
                else:
                    # resample source with unbalanced marginals
                    batch["source"] = trainloader.unbalanced_resample(source_key, curr_source, marginals_source)
                # train step for potential g directly updating the train state
                self.state_g, train_g_metrics = self.train_step_g(self.state_f, self.state_g, batch)
                for key, value in train_g_metrics.items():
                    average_meters[key].update(value)
            # resample target batch with unbalanced marginals
            if self.epsilon is not None:
                target_key, self.key = jax.random.split(self.key, 2)
                batch["target"] = trainloader.unbalanced_resample(target_key, batch["target"], marginals_target)
            # train step for potential f directly updating the train state
            self.state_f, train_f_metrics = self.train_step_f(self.state_f, self.state_g, batch)
            for key, value in train_f_metrics.items():
                average_meters[key].update(value)
            # clip weights of f
            if not self.pos_weights:
                self.state_f = self.state_f.replace(params=self.clip_weights_icnn(self.state_f.params))
            # log avg training values periodically
            if iteration % self.log_freq == 0:
                for key, average_meter in average_meters.items():
                    train_logs[key].append(average_meter.avg)
                    average_meter.reset()
            # evalute on validation set periodically
            if iteration % self.valid_freq == 0:
                for index, pair in enumerate(trainloader.policy_pairs):
                    condition = trainloader.conditions[index] if self.conditional else None
                    valid_metrics = self.valid_step(self.state_f, self.state_g, valid_batch[pair], condition)
                    for key, value in valid_metrics.items():
                        valid_logs[f"{pair[0]}_{pair[1]}_{key}"].append(value)
                        valid_average_meters[key].update(value)
                # update best model and patience as necessary
                if self.best_model_metric == "sinkhorn":
                    total_loss = jnp.abs(valid_average_meters["sinkhorn_loss_forward"].avg) + jnp.abs(
                        valid_average_meters["sink_loss_inverse"].avg
                    )
                elif self.best_model_metric == "sinkhorn_forward":
                    total_loss = jnp.abs(valid_average_meters["sinkhorn_loss_forward"].avg)
                else:
                    raise ValueError(f"Unknown metric: {self.best_model_metric}.")
                if total_loss < best_loss:
                    best_loss = total_loss
                    best_iter_distance = valid_average_meters["neural_dual_dist"].avg
                    best_params_f = self.state_f.params
                    best_params_g = self.state_g.params
                    curr_patience = 0
                else:
                    curr_patience += 1
                for key, average_meter in valid_average_meters.items():
                    valid_logs[f"mean_{key}"].append(average_meter.avg)
                    average_meter.reset()
            if curr_patience >= self.patience:
                break
        if self.compute_wasserstein_baseline:
            self.state_f = self.state_f.replace(params=best_params_f)
            self.state_g = self.state_g.replace(params=best_params_g)
            valid_logs["best_loss"] = float(best_loss)
            valid_logs["sinkhorn_dist"] = float(np.mean(sink_dist))
            valid_logs["predicted_cost"] = float(best_iter_distance)
        else:
            valid_logs["predicted_cost"] = float(valid_logs["mean_neural_dual_dist"][-1])
        return {
            "train_logs": train_logs,
            "valid_logs": valid_logs,
        }

    def get_train_step(
        self,
        to_optimize: Literal["f", "g"],
    ) -> Callable[[TrainState, TrainState, Dict[str, jnp.ndarray]], Tuple[TrainState, Dict[str, float]]]:
        """Get one training step."""

        def loss_f_fn(
            params_f: jnp.ndarray,
            params_g: jnp.ndarray,
            state_f: TrainState,
            state_g: TrainState,
            batch: Dict[str, jnp.ndarray],
        ) -> Tuple[jnp.ndarray, List[float]]:
            """Loss function for f."""
            # get loss terms of kantorovich dual
            grad_g_src = jax.vmap(
                jax.grad(lambda x: state_g.apply_fn({"params": params_g}, x, batch["condition"]), argnums=0)
            )(batch["source"])

            f_grad_g_src = jax.vmap(lambda x: state_f.apply_fn({"params": params_f}, x, batch["condition"]))(grad_g_src)
            src_dot_grad_g_src = jnp.sum(batch["source"] * grad_g_src, axis=1)
            # compute loss
            f_tgt = jax.vmap(lambda x: state_f.apply_fn({"params": params_f}, x, batch["condition"]))(batch["target"])
            loss = jnp.mean(f_tgt - f_grad_g_src)
            total_loss = jnp.mean(f_grad_g_src - f_tgt - src_dot_grad_g_src)
            # compute wasserstein distance
            dist = 2 * total_loss + jnp.mean(
                jnp.sum(batch["target"] * batch["target"], axis=1)
                + 0.5 * jnp.sum(batch["source"] * batch["source"], axis=1)
            )
            return loss, [total_loss, dist]

        def loss_g_fn(
            params_f: jnp.ndarray,
            params_g: jnp.ndarray,
            state_f: TrainState,
            state_g: TrainState,
            batch: Dict[str, jnp.ndarray],
        ) -> Tuple[jnp.ndarray, List[float]]:
            """Loss function for g."""
            # get loss terms of kantorovich dual
            grad_g_src = jax.vmap(
                jax.grad(lambda x: state_g.apply_fn({"params": params_g}, x, batch["condition"]), argnums=0)
            )(batch["source"])
            f_grad_g_src = jax.vmap(lambda x: state_f.apply_fn({"params": params_f}, x, batch["condition"]))(grad_g_src)
            src_dot_grad_g_src = jnp.sum(batch["source"] * grad_g_src, axis=1)
            # compute loss
            loss = jnp.mean(f_grad_g_src - src_dot_grad_g_src)
            if not self.pos_weights:
                penalty = self.beta * self.penalize_weights_icnn(params_g)
                loss += penalty
            else:
                penalty = 0
            return loss, [penalty]

        @jax.jit
        def step_fn(
            state_f: TrainState,
            state_g: TrainState,
            batch: Dict[str, jnp.ndarray],
        ) -> Tuple[TrainState, Dict[str, float]]:
            """Step function for training."""
            # get loss function for f or g
            if to_optimize == "f":
                grad_fn = jax.value_and_grad(loss_f_fn, argnums=0, has_aux=True)
                # compute loss, gradients and metrics
                (loss, raw_metrics), grads = grad_fn(state_f.params, state_g.params, state_f, state_g, batch)
                # return updated state and metrics dict
                metrics = {"loss_f": loss, "loss": raw_metrics[0], "w_dist": raw_metrics[1]}
                return state_f.apply_gradients(grads=grads), metrics
            elif to_optimize == "g":
                grad_fn = jax.value_and_grad(loss_g_fn, argnums=1, has_aux=True)
                # compute loss, gradients and metrics
                (loss, raw_metrics), grads = grad_fn(state_f.params, state_g.params, state_f, state_g, batch)
                # return updated state and metrics dict
                metrics = {"loss_g": loss, "penalty": raw_metrics[0]}
                return state_g.apply_gradients(grads=grads), metrics

        return step_fn

    def get_eval_step(
        self,
    ) -> Callable[[TrainState, TrainState, Dict[str, jnp.ndarray]], Dict[str, float]]:
        """Get one validation step."""

        @jax.jit
        def valid_step(
            state_f: TrainState,
            state_g: TrainState,
            batch: Dict[str, jnp.ndarray],
            condition: jnp.ndarray,
        ) -> Dict[str, float]:
            """Create a validation function."""
            # get transported source and inverse transported target
            pred_target = jax.vmap(
                jax.grad(lambda x: state_g.apply_fn({"params": state_g.params}, x, condition), argnums=0)
            )(batch["source"])
            pred_source = jax.vmap(
                jax.grad(lambda x: state_f.apply_fn({"params": state_f.params}, x, condition), argnums=0)
            )(batch["target"])
            pred_target = pred_target
            pred_source = pred_source
            # get neural dual distance between true source and target
            f_tgt = jax.vmap(lambda x: state_f.apply_fn({"params": state_f.params}, x, condition))(batch["target"])
            f_grad_g_src = jax.vmap(lambda x: state_f.apply_fn({"params": state_f.params}, x, condition))(pred_target)
            src_dot_grad_g_src = jnp.sum(batch["source"] * pred_target, axis=-1)
            src_sq = jnp.mean(jnp.sum(batch["source"] ** 2, axis=-1))
            tgt_sq = jnp.mean(jnp.sum(batch["target"] ** 2, axis=-1))
            neural_dual_dist = tgt_sq + src_sq + 2.0 * (jnp.mean(f_grad_g_src - src_dot_grad_g_src) - jnp.mean(f_tgt))
            if not self.compute_wasserstein_baseline:
                return {"neural_dual_dist": neural_dual_dist}
            # calculate sinkhorn loss between predicted and true samples
            # using sinkhorn_divergence because _compute_sinkhorn_divergence not jittable
            sink_loss_forward = sinkhorn_divergence(
                PointCloud,
                x=pred_target,
                y=batch["target"],
                epsilon=self.valid_eps,
                sinkhorn_kwargs=self.valid_sinkhorn_kwargs,
            ).divergence
            sink_loss_inverse = sinkhorn_divergence(
                PointCloud,
                x=pred_source,
                y=batch["source"],
                epsilon=self.valid_eps,
                sinkhorn_kwargs=self.valid_sinkhorn_kwargs,
            ).divergence
            return {
                "sinkhorn_loss_forward": sink_loss_forward,
                "sinkhorn_loss_inverse": sink_loss_inverse,
                "neural_dual_dist": neural_dual_dist,
            }

        return valid_step

    def clip_weights_icnn(self, params: FrozenVariableDict) -> FrozenVariableDict:
        """Clip weights of ICNN."""
        params = params.unfreeze()
        for key in params.keys():
            if key.startswith("w_zs"):
                params[key]["kernel"] = jnp.clip(params[key]["kernel"], a_min=0)

        return freeze(params)

    def penalize_weights_icnn(self, params: FrozenVariableDict) -> float:
        """Penalize weights of ICNN."""
        penalty = 0
        for key in params.keys():
            if key.startswith("w_z"):
                penalty += jnp.linalg.norm(jax.nn.relu(-params[key]["kernel"]))
        return penalty

    def to_dual_potentials(self) -> DualPotentials:
        """Return the Kantorovich dual potentials from the trained potentials."""

        def f(x):
            return self.state_f.apply_fn({"params": self.state_f.params}, x)

        def g(x):
            return self.state_g.apply_fn({"params": self.state_g.params}, x)

        return DualPotentials(f, g, corr=True, cost_fn=costs.SqEuclidean())

    @property
    def is_balanced(self) -> bool:
        """Return whether the problem is balanced."""
        return self.tau_a == self.tau_b == 1.0<|MERGE_RESOLUTION|>--- conflicted
+++ resolved
@@ -1,9 +1,5 @@
 from types import MappingProxyType
-<<<<<<< HEAD
-from typing import Any, Dict, List, Tuple, Literal, Callable, Iterable, Union
-=======
-from typing import Any, Dict, List, Tuple, Literal, Callable, Iterable, Optional
->>>>>>> b8287525
+from typing import Any, Dict, List, Tuple, Literal, Callable, Iterable, Union, Optional
 from collections import defaultdict
 
 from flax.core import freeze
