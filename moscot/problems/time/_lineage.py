--- conflicted
+++ resolved
@@ -311,16 +311,6 @@
     @property
     def growth_rates(self) -> pd.DataFrame:
         df = None
-<<<<<<< HEAD
-        for tup, problem in self:
-            if df is None:
-                cols = [f"g_{i}" for i in range(problem.growth_rates.shape[1])]
-                df = pd.DataFrame(columns=cols)
-            df = df.append(
-                pd.DataFrame(problem.growth_rates, index=self._problems[tup]._adata.obs.index, columns=cols),
-                verify_integrity=True,
-            )
-=======
         cols = [f"g_{i}" for i in range(list(self)[0][1].growth_rates.shape[1])]
         df_list = [
             pd.DataFrame(problem.growth_rates, index=self._problems[tup]._adata.obs.index, columns=cols)
@@ -328,7 +318,6 @@
         ]
         pd.concatenate(df_list)
         tup, problem = list(self)[-1]
->>>>>>> c7a7c102
         df = df.append(
             pd.DataFrame(
                 np.full(
