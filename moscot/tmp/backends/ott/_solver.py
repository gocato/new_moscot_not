from abc import abstractmethod
from typing import Any, Type, Tuple, Union, Optional

from ott.geometry import Grid, Geometry, PointCloud
from ott.core.problems import LinearProblem, QuadraticProblem
from ott.core.sinkhorn import make as Sinkhorn
from ott.geometry.costs import Euclidean
from ott.core.sinkhorn_lr import LRSinkhorn as SinkhornLR
from ott.core.gromov_wasserstein import make as GW
import jax.numpy as jnp
import numpy.typing as npt

from moscot.tmp.solvers._data import TaggedArray
from moscot.tmp.solvers._output import BaseSolverOutput
from moscot.tmp.backends.ott._output import GWOutput, SinkhornOutput, LRSinkhornOutput
from moscot.tmp.solvers._base_solver import BaseSolver


class GeometryMixin:
    def __init__(self, **kwargs: Any):
        super().__init__()
        self._solver = self._solver_output[0](**kwargs)

    @property
    @abstractmethod
    def _solver_output(self) -> Tuple[Type[Any], Type[BaseSolverOutput]]:
        pass

    def _create_geometry(
        self,
        x: TaggedArray,
        y: Optional[TaggedArray] = None,
        *,
        eps: Optional[float] = None,
        **kwargs: Any,
    ) -> Geometry:
        def ensure_2D(arr: npt.ArrayLike, *, allow_reshape: bool = True) -> jnp.ndarray:
            arr = jnp.asarray(arr)
            arr = jnp.reshape(arr, (-1, 1)) if (allow_reshape and arr.ndim == 1) else arr
            if arr.ndim != 2:
                raise ValueError("TODO: expected 2D")
            return arr

        if y is not None:
<<<<<<< HEAD
            cost_fn = y.loss if y.loss is not None else x.loss
=======
            cost_fn = x.loss  # TODO: need mapping from string to ott cost_fn
>>>>>>> 07f05bae
            x = ensure_2D(x.data)
            y = ensure_2D(y.data)
            if x.shape[1] != y.shape[1]:
                raise ValueError("TODO: x/y dimension mismatch")
            return PointCloud(x, y=y, epsilon=eps, cost_fn=cost_fn, **kwargs)
        if x.is_point_cloud:
            cost_fn = x.loss  # TODO: need mapping from string to ott cost_fn
            return PointCloud(ensure_2D(x.data), epsilon=eps, cost_fn=cost_fn, **kwargs)
        if x.is_grid:
            cost_fn = kwargs.pop("cost_fn", Euclidean())
            return Grid(jnp.asarray(x.data), epsilon=eps, cost_fn=cost_fn, **kwargs)
        if x.is_cost_matrix:
<<<<<<< HEAD
            return Geometry(cost_matrix=ensure_2D(x.data, allow_reshape=False), epsilon=eps, **kwargs)
=======
            return Geometry(
                cost_matrix=ensure_2D(x.loss, allow_reshape=False), epsilon=eps, **kwargs
            )  # TODO do also want to have cost matrices saved in x.data? Now changed it to x.loss, discuss
>>>>>>> 07f05bae
        if x.is_kernel:
            return Geometry(kernel_matrix=ensure_2D(x.data, allow_reshape=False), epsilon=eps, **kwargs)

        raise NotImplementedError(x)

    def _set_eps(
        self, problem: Union[LinearProblem, QuadraticProblem], eps: Optional[float] = None
    ) -> Union[LinearProblem, QuadraticProblem]:
        if eps is None:
            # TODO(michalk8): mb. the below code also works for this case
            return problem

        eps_geom = Geometry(epsilon=eps)
        if isinstance(problem, LinearProblem):
            problem.geom.copy_epsilon(eps_geom)
            return problem
        if isinstance(problem, QuadraticProblem):
            problem.geom_xx.copy_epsilon(eps_geom)
            problem.geom_yy.copy_epsilon(eps_geom)
            if problem.is_fused:
                problem.geom_xy.copy_epsilon(eps_geom)
            return problem
        raise TypeError("TODO: expected OTT problem")

    def _solve(self, data: Union[LinearProblem, QuadraticProblem], **kwargs: Any) -> BaseSolverOutput:
        return self._solver_output[1](self._solver(data, **kwargs))


class SinkhornSolver(GeometryMixin, BaseSolver):
    def _prepare_input(
        self,
        x: TaggedArray,
        y: Optional[TaggedArray] = None,
        a: Optional[npt.ArrayLike] = None,
        b: Optional[npt.ArrayLike] = None,
        tau_a: Optional[float] = 1.0,
        tau_b: Optional[float] = 1.0,
        **kwargs: Any,
    ) -> LinearProblem:
        kwargs.pop("xx", None)
        kwargs.pop("yy", None)
        geom = self._create_geometry(x, y, **kwargs)
        return LinearProblem(geom, a=a, b=b, tau_a=tau_a, tau_b=tau_b)

    @property
    def _solver_output(self) -> Type[BaseSolverOutput]:
        return Sinkhorn, SinkhornOutput


class LRSinkhornSolver(SinkhornSolver):
    def _solve(self, data: Union[LinearProblem, QuadraticProblem], **kwargs: Any) -> BaseSolverOutput:
        return self._solver_output[1](self._solver(data, **kwargs), threshold=self._solver.threshold)

    @property
    def _solver_output(self) -> Tuple[Type[Any], Type[BaseSolverOutput]]:
        return SinkhornLR, LRSinkhornOutput


class GWSolver(GeometryMixin, BaseSolver):
    def _prepare_input(
        self,
        x: TaggedArray,
        y: Optional[TaggedArray] = None,
        a: Optional[npt.ArrayLike] = None,
        b: Optional[npt.ArrayLike] = None,
        tau_a: Optional[float] = 1.0,
        tau_b: Optional[float] = 1.0,
        **kwargs: Any,
    ) -> QuadraticProblem:
        if y is None:
            raise ValueError("TODO: missing second data")
        kwargs.pop("xx", None)
        kwargs.pop("yy", None)
        # TODO(michalk8): pass epsilon
        geom_x = self._create_geometry(x, **kwargs)
        geom_y = self._create_geometry(y, **kwargs)

        # TODO(michalk8): marginals + kwargs?
        return QuadraticProblem(
            geom_x, geom_y, geom_xy=None, fused_penalty=0.0, a=a, b=b, is_fused=False, tau_a=tau_a, tau_b=tau_b
        )

    @property
    def _solver_output(self) -> Tuple[Type[Any], Type[BaseSolverOutput]]:
        return GW, GWOutput


class FGWSolver(GWSolver):
    def _prepare_input(
        self,
        x: TaggedArray,
        y: Optional[TaggedArray] = None,
        a: Optional[npt.ArrayLike] = None,
        b: Optional[npt.ArrayLike] = None,
        tau_a: Optional[float] = 1.0,
        tau_b: Optional[float] = 1.0,
        xx: Optional[TaggedArray] = None,
        yy: Optional[TaggedArray] = None,
        **kwargs: Any,
    ) -> QuadraticProblem:
        if xx is None:
            raise ValueError("TODO: no array defining joint")
        problem = super()._prepare_input(x, y, **kwargs)

        if yy is None:
            if not xx.is_cost_matrix and not xx.is_kernel:
                raise ValueError("TODO")
            geom_xy = self._create_geometry(xx)
        else:
            geom_xy = self._create_geometry(xx, yy)
        self._validate_geoms(problem.geom_xx, problem.geom_yy, geom_xy)

        # TODO(michalk8): marginals + kwargs?
        return QuadraticProblem(
            problem.geom_xx,
            problem.geom_yy,
            geom_xy,
            fused_penalty=0.5,
            a=a,
            b=b,
            is_fused=False,
            tau_a=tau_a,
            tau_b=tau_b,
        )

    @staticmethod
    def _validate_geoms(geom_x: Geometry, geom_y: Geometry, geom_xy: Geometry) -> None:
        # TODO(michalk8): check if this is right
        if geom_x.shape[0] != geom_xy.shape[0]:
            raise ValueError("TODO: first and joint geom mismatch")
        if geom_y.shape[0] != geom_xy.shape[1]:
            raise ValueError("TODO: second and joint geom mismatch")

    def _solve(self, data: QuadraticProblem, alpha: float = 0.5, **kwargs: Any) -> GWOutput:
        if not (0 < alpha < 1):
            raise ValueError("TODO: wrong alpha range")
        if alpha != data.fused_penalty:
            data.fused_penalty = alpha

        return super()._solve(data, **kwargs)<|MERGE_RESOLUTION|>--- conflicted
+++ resolved
@@ -4,6 +4,7 @@
 from ott.geometry import Grid, Geometry, PointCloud
 from ott.core.problems import LinearProblem, QuadraticProblem
 from ott.core.sinkhorn import make as Sinkhorn
+from ott.core.gromov_wasserstein import make as GW
 from ott.geometry.costs import Euclidean
 from ott.core.sinkhorn_lr import LRSinkhorn as SinkhornLR
 from ott.core.gromov_wasserstein import make as GW
@@ -11,6 +12,8 @@
 import numpy.typing as npt
 
 from moscot.tmp.solvers._data import TaggedArray
+
+# TODO(michalk8): initialize ott solvers in init (so that they are not re-jitted
 from moscot.tmp.solvers._output import BaseSolverOutput
 from moscot.tmp.backends.ott._output import GWOutput, SinkhornOutput, LRSinkhornOutput
 from moscot.tmp.solvers._base_solver import BaseSolver
@@ -40,34 +43,23 @@
             if arr.ndim != 2:
                 raise ValueError("TODO: expected 2D")
             return arr
-
         if y is not None:
-<<<<<<< HEAD
             cost_fn = y.loss if y.loss is not None else x.loss
-=======
-            cost_fn = x.loss  # TODO: need mapping from string to ott cost_fn
->>>>>>> 07f05bae
             x = ensure_2D(x.data)
             y = ensure_2D(y.data)
             if x.shape[1] != y.shape[1]:
                 raise ValueError("TODO: x/y dimension mismatch")
             return PointCloud(x, y=y, epsilon=eps, cost_fn=cost_fn, **kwargs)
         if x.is_point_cloud:
-            cost_fn = x.loss  # TODO: need mapping from string to ott cost_fn
+            cost_fn = x.loss #TODO: need mapping from string to ott cost_fn
             return PointCloud(ensure_2D(x.data), epsilon=eps, cost_fn=cost_fn, **kwargs)
         if x.is_grid:
             cost_fn = kwargs.pop("cost_fn", Euclidean())
             return Grid(jnp.asarray(x.data), epsilon=eps, cost_fn=cost_fn, **kwargs)
         if x.is_cost_matrix:
-<<<<<<< HEAD
             return Geometry(cost_matrix=ensure_2D(x.data, allow_reshape=False), epsilon=eps, **kwargs)
-=======
-            return Geometry(
-                cost_matrix=ensure_2D(x.loss, allow_reshape=False), epsilon=eps, **kwargs
-            )  # TODO do also want to have cost matrices saved in x.data? Now changed it to x.loss, discuss
->>>>>>> 07f05bae
         if x.is_kernel:
-            return Geometry(kernel_matrix=ensure_2D(x.data, allow_reshape=False), epsilon=eps, **kwargs)
+            return Geometry(kernel_matrix=ensure_2D(x.loss, allow_reshape=False), epsilon=eps, **kwargs)
 
         raise NotImplementedError(x)
 
